package sensor

import (
<<<<<<< HEAD
	"log"
=======
	"bytes"
	"encoding/binary"
>>>>>>> 2289010f

	api "github.com/capsule8/api/v0"
	"github.com/capsule8/reactive8/pkg/perf"
	"github.com/golang/glog"
)

func decodeDoSysOpen(sample *perf.SampleRecord, data perf.TraceEventSampleData) (interface{}, error) {
	ev := newEventFromFieldData(data)
	ev.Event = &api.Event_File{
		File: &api.FileEvent{
			Type:      api.FileEventType_FILE_EVENT_TYPE_OPEN,
			Filename:  data["filename"].(string),
			OpenFlags: int32(data["flags"].(uint64)),
			OpenMode:  int32(data["mode"].(uint64)),
		},
	}

	return ev, nil
}

// -----------------------------------------------------------------------------

func addKprobe() error {
	return perf.AddKprobe("fs/do_sys_open", "do_sys_open", false, "filename=+0(%si):string flags=%dx:s32 mode=%cx:s32")
}

func init() {
	sensor := getSensor()

	err := sensor.registerDecoder("fs/do_sys_open", decodeDoSysOpen)
	if err != nil {
		glog.Infof("Tracepoint fs/do_sys_open not found, adding a kprobe to emulate")

		err = addKprobe()
		if err != nil {
<<<<<<< HEAD
			log.Printf("Couldn't add do_sys_open kprobe: %v", err)
=======
			glog.Infof("Couldn't add do_sys_open kprobe: %s", err)

			// Don't register decoder
>>>>>>> 2289010f
			return
		}
		err = sensor.registerDecoder("fs/do_sys_open", decodeDoSysOpen)
		if err != nil {
<<<<<<< HEAD
			log.Printf("Couldn't register observer for fs/do_sys_open kprobe: %v", err)
			return
=======
			glog.Infof("Couldn't get trace event ID for kprobe fs/do_sys_open")
>>>>>>> 2289010f
		}
	}
}<|MERGE_RESOLUTION|>--- conflicted
+++ resolved
@@ -1,13 +1,6 @@
 package sensor
 
 import (
-<<<<<<< HEAD
-	"log"
-=======
-	"bytes"
-	"encoding/binary"
->>>>>>> 2289010f
-
 	api "github.com/capsule8/api/v0"
 	"github.com/capsule8/reactive8/pkg/perf"
 	"github.com/golang/glog"
@@ -42,23 +35,14 @@
 
 		err = addKprobe()
 		if err != nil {
-<<<<<<< HEAD
-			log.Printf("Couldn't add do_sys_open kprobe: %v", err)
-=======
 			glog.Infof("Couldn't add do_sys_open kprobe: %s", err)
 
 			// Don't register decoder
->>>>>>> 2289010f
 			return
 		}
 		err = sensor.registerDecoder("fs/do_sys_open", decodeDoSysOpen)
 		if err != nil {
-<<<<<<< HEAD
-			log.Printf("Couldn't register observer for fs/do_sys_open kprobe: %v", err)
-			return
-=======
 			glog.Infof("Couldn't get trace event ID for kprobe fs/do_sys_open")
->>>>>>> 2289010f
 		}
 	}
 }